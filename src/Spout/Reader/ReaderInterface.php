--- conflicted
+++ resolved
@@ -20,13 +20,8 @@
     /**
      * Returns an iterator to iterate over sheets.
      *
-<<<<<<< HEAD
-     * @throws \Box\Spout\Reader\Exception\ReaderNotOpenedException If called before opening the reader
+     * @throws \OpenSpout\Reader\Exception\ReaderNotOpenedException If called before opening the reader
      * @return SheetIteratorInterface To iterate over sheets
-=======
-     * @throws \OpenSpout\Reader\Exception\ReaderNotOpenedException If called before opening the reader
-     * @return \Iterator To iterate over sheets
->>>>>>> fdd0f3e0
      */
     public function getSheetIterator();
 
